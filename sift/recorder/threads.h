--- conflicted
+++ resolved
@@ -30,13 +30,9 @@
    BOOL last_syscall_emulated;
    BOOL running;
    #if defined(TARGET_IA32)
-<<<<<<< HEAD
-      uint8_t __pad[37];
-=======
-      uint8_t __pad[33];
->>>>>>> 05c6853b
+      uint8_t __pad[29];
    #elif defined(TARGET_INTEL64)
-      uint8_t __pad[61];
+      uint8_t __pad[53];
    #endif
 } __attribute__((packed)) thread_data_t;
 
