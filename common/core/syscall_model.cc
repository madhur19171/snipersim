#include "syscall_model.h"
#include "config.h"
#include "simulator.h"
#include "syscall_server.h"
#include "thread.h"
#include "core.h"
#include "core_manager.h"
#include "thread_manager.h"
#include "performance_model.h"
#include "pthread_emu.h"
#include "scheduler.h"
#include "hooks_manager.h"
#include "stats.h"
#include "syscall_strings.h"

#include <errno.h>
#include <sys/syscall.h>
#include <linux/futex.h>

#include "os_compat.h"

#include <boost/algorithm/string.hpp>

const char *SyscallMdl::futex_names[] =
{
   "FUTEX_WAIT", "FUTEX_WAKE", "FUTEX_FD", "FUTEX_REQUEUE",
   "FUTEX_CMP_REQUEUE", "FUTEX_WAKE_OP", "FUTEX_LOCK_PI", "FUTEX_UNLOCK_PI",
   "FUTEX_TRYLOCK_PI", "FUTEX_WAIT_BITSET", "FUTEX_WAKE_BITSET", "FUTEX_WAIT_REQUEUE_PI",
   "FUTEX_CMP_REQUEUE_PI"
};

SyscallMdl::SyscallMdl(Thread *thread)
      : m_thread(thread)
      , m_emulated(false)
      , m_stalled(false)
      , m_ret_val(0)
      , m_stdout_bytes(0)
      , m_stderr_bytes(0)
{
   UInt32 futex_counters_size = sizeof(struct futex_counters_t);
   __attribute__((unused)) int rc = posix_memalign((void**)&futex_counters, 64, futex_counters_size); // Align by cache line size to prevent thread contention
   LOG_ASSERT_ERROR (rc == 0, "posix_memalign failed to allocate memory");
   bzero(futex_counters, futex_counters_size);

   // Register the metrics
   for (unsigned int e = 0; e < sizeof(futex_names) / sizeof(futex_names[0]); e++)
   {
      registerStatsMetric("futex", thread->getId(), boost::to_lower_copy(String(futex_names[e]) + "_count"), &(futex_counters->count[e]));
      registerStatsMetric("futex", thread->getId(), boost::to_lower_copy(String(futex_names[e]) + "_delay"), &(futex_counters->delay[e]));
   }

   registerStatsMetric("syscall", thread->getId(), "stdout-bytes", &m_stdout_bytes);
   registerStatsMetric("syscall", thread->getId(), "stderr-bytes", &m_stderr_bytes);
}

SyscallMdl::~SyscallMdl()
{
   free(futex_counters);
}

bool SyscallMdl::runEnter(IntPtr syscall_number, syscall_args_t &args)
{
   Core *core = m_thread->getCore();

   LOG_PRINT("Got Syscall: %i", syscall_number);

   m_syscall_number = syscall_number;
   m_in_syscall = true;
   m_syscall_args = args;

   HookSyscallEnter hook_args;
   hook_args.thread_id = m_thread->getId();
   hook_args.core_id =core->getId();
   hook_args.time = core->getPerformanceModel()->getElapsedTime();
   hook_args.syscall_number = syscall_number;
   hook_args.args = args;
   {
      ScopedLock sl(Sim()->getThreadManager()->getLock());
      Sim()->getHooksManager()->callHooks(HookType::HOOK_SYSCALL_ENTER, (UInt64)&hook_args);
   }

   switch (syscall_number)
   {
      case SYS_futex:
         m_ret_val = handleFutexCall(args);
         m_emulated = true;
         break;

      case SYS_clock_gettime:
      {
         if (Sim()->getConfig()->getOSEmuClockReplace())
         {
            clockid_t clock = (clock_t)args.arg0;
            struct timespec *ts = (struct timespec *)args.arg1;
            UInt64 time_ns = Sim()->getConfig()->getOSEmuTimeStart() * 1000000000
                           + m_thread->getCore()->getPerformanceModel()->getElapsedTime().getNS();

            switch(clock) {
               case CLOCK_REALTIME:
               case CLOCK_MONOTONIC:
                  ts->tv_sec = time_ns / 1000000000;
                  ts->tv_nsec = time_ns % 1000000000;
                  m_ret_val = 0;
                  break;
               default:
                  LOG_ASSERT_ERROR(false, "SYS_clock_gettime does not currently support clock(%u)", clock);
            }
            m_emulated = true;
         }
         // else: don't set m_emulated and the system call will be executed natively
         break;
      }

      case SYS_nanosleep:
      {
         const struct timespec *req = (struct timespec *)args.arg0;
         struct timespec *rem = (struct timespec *)args.arg1;
         Core *core = m_thread->getCore();
         SubsecondTime start_time = core->getPerformanceModel()->getElapsedTime();

         struct timespec local_req;
         core->accessMemory(Core::NONE, Core::READ, (IntPtr) req, (char*) &local_req, sizeof(local_req));

         SubsecondTime time_wake = start_time + SubsecondTime::SEC(local_req.tv_sec) + SubsecondTime::NS(local_req.tv_nsec);
         SubsecondTime end_time;
         Sim()->getSyscallServer()->handleSleepCall(m_thread->getId(), time_wake, start_time, end_time);

         if (m_thread->reschedule(end_time, core))
            core = m_thread->getCore();

         core->getPerformanceModel()->queueDynamicInstruction(new SyncInstruction(end_time, SyncInstruction::SLEEP));

         if (rem)
         {
            // Interruption not supported, always return 0 remaining time
            struct timespec local_rem;
            local_rem.tv_sec = 0;
            local_rem.tv_nsec = 0;
            core->accessMemory(Core::NONE, Core::WRITE, (IntPtr) rem, (char*) &local_rem, sizeof(local_rem));
         }

         // Always succeeds
         m_ret_val = 0;
         m_emulated = true;

         break;
      }

      case SYS_read:
      case SYS_pause:
      case SYS_select:
      case SYS_poll:
<<<<<<< HEAD
=======
      case SYS_wait4:
>>>>>>> 05c6853b
      {
         // System call is blocking, mark thread as asleep
         ScopedLock sl(Sim()->getThreadManager()->getLock());
         Sim()->getThreadManager()->stallThread_async(m_thread->getId(),
                                                      syscall_number == SYS_pause ? ThreadManager::STALL_PAUSE : ThreadManager::STALL_SYSCALL,
                                                      m_thread->getCore()->getPerformanceModel()->getElapsedTime());
         m_stalled = true;
         break;
      }

      case SYS_sched_yield:
      {
         {
            ScopedLock sl(Sim()->getThreadManager()->getLock());
            Sim()->getThreadManager()->getScheduler()->threadYield(m_thread->getId());
         }

         // We may have been rescheduled
         SubsecondTime time = core->getPerformanceModel()->getElapsedTime();
         if (m_thread->reschedule(time, core))
            core = m_thread->getCore();
         core->getPerformanceModel()->queueDynamicInstruction(new SyncInstruction(time, SyncInstruction::UNSCHEDULED));

         // Always succeeds
         m_ret_val = 0;
         m_emulated = true;

         break;
      }

      case SYS_sched_setaffinity:
      {
         pid_t pid = (pid_t)args.arg0;
         size_t cpusetsize = (size_t)args.arg1;
         const cpu_set_t *cpuset = (const cpu_set_t *)args.arg2;
         Thread *thread;
         bool success = false;

         if (cpuset == NULL)
         {
            m_ret_val = -EFAULT;
            m_emulated = true;
            break;
         }

         if (pid == 0)
            thread = m_thread;
         else
            thread = Sim()->getThreadManager()->findThreadByTid(pid);

         if (thread)
         {
            char *local_cpuset = new char[cpusetsize];
            core->accessMemory(Core::NONE, Core::READ, (IntPtr) cpuset, local_cpuset, cpusetsize);

            ScopedLock sl(Sim()->getThreadManager()->getLock());
            success = Sim()->getThreadManager()->getScheduler()->threadSetAffinity(m_thread->getId(), thread->getId(), cpusetsize, (cpu_set_t *)local_cpuset);

            delete [] local_cpuset;
         }
         else
         {
            m_ret_val = -ESRCH;
            m_emulated = true;
            break;
         }

         // We may have been rescheduled
         SubsecondTime time = core->getPerformanceModel()->getElapsedTime();
         if (m_thread->reschedule(time, core))
            core = m_thread->getCore();
         core->getPerformanceModel()->queueDynamicInstruction(new SyncInstruction(time, SyncInstruction::UNSCHEDULED));

         m_ret_val = success ? 0 : -EINVAL;
         m_emulated = true;

         break;
      }

      case SYS_sched_getaffinity:
      {
         pid_t pid = (pid_t)args.arg0;
         size_t cpusetsize = (size_t)args.arg1;
         cpu_set_t *cpuset = (cpu_set_t *)args.arg2;
         Thread *thread;
         bool success = false;

         if (pid == 0)
            thread = m_thread;
         else
            thread = Sim()->getThreadManager()->findThreadByTid(pid);

         if (thread)
         {
            char *local_cpuset = cpuset ? new char[cpusetsize] : 0;

            ScopedLock sl(Sim()->getThreadManager()->getLock());
            success = Sim()->getThreadManager()->getScheduler()->threadGetAffinity(m_thread->getId(), cpusetsize, (cpu_set_t *)local_cpuset);

            if (success && cpuset)
               core->accessMemory(Core::NONE, Core::WRITE, (IntPtr) cpuset, local_cpuset, cpusetsize);
            if (local_cpuset)
               delete [] local_cpuset;
         }
         // else: success is already false, return EINVAL for invalid pid

         // On success: return size of affinity mask (in bytes) needed to represent however many cores we're modeling
         // (returning a value that is too large can cause a segfault in the application's libc)
         m_ret_val = success ? (Sim()->getConfig()->getApplicationCores()+7)/8 : -EINVAL;
         m_emulated = true;

         break;
      }

      case SYS_write:
      {
         int fd = (int)args.arg0;
         size_t count = (size_t)args.arg2;

         if ((fd == STDOUT_FILENO && Sim()->getConfig()->suppressStdout()) || (fd == STDERR_FILENO && Sim()->getConfig()->suppressStderr()))
         {
            m_ret_val = count;
            m_emulated = true;
         }

         if (fd == STDOUT_FILENO)
            m_stdout_bytes += count;
         if (fd == STDERR_FILENO)
            m_stderr_bytes += count;

         break;
      }

      case -1:
      default:
         break;
   }

   LOG_PRINT("Syscall finished");

   return m_stalled;
}

IntPtr SyscallMdl::runExit(IntPtr old_return)
{
   if (m_stalled)
   {
      SubsecondTime time_wake = Sim()->getClockSkewMinimizationServer()->getGlobalTime(true /*upper_bound*/);

      {
         // System call is blocking, mark thread as awake
         ScopedLock sl(Sim()->getThreadManager()->getLock());
         Sim()->getThreadManager()->resumeThread_async(m_thread->getId(), INVALID_THREAD_ID, time_wake, NULL);
      }

      Core *core = Sim()->getCoreManager()->getCurrentCore();
      m_thread->reschedule(time_wake, core);
      core = m_thread->getCore();

      core->getPerformanceModel()->queueDynamicInstruction(new SyncInstruction(time_wake,
         m_syscall_number == SYS_pause ? SyncInstruction::PAUSE : SyncInstruction::SYSCALL));

      m_stalled = false;
   }

   if (!m_emulated)
   {
      m_ret_val = old_return;
   }

   Core *core = m_thread->getCore();
   HookSyscallExit hook_args;
   hook_args.thread_id = m_thread->getId();
   hook_args.core_id = core->getId();
   hook_args.time = core->getPerformanceModel()->getElapsedTime();
   hook_args.ret_val = m_ret_val;
   hook_args.emulated = m_emulated;
   {
      ScopedLock sl(Sim()->getThreadManager()->getLock());
      Sim()->getHooksManager()->callHooks(HookType::HOOK_SYSCALL_EXIT, (UInt64)&hook_args);
   }

   m_emulated = false;
   m_in_syscall = false;

   return m_ret_val;
}

void SyscallMdl::futexCount(uint32_t function, SubsecondTime delay)
{
   futex_counters->count[function]++;
   futex_counters->delay[function] += delay;
}

IntPtr SyscallMdl::handleFutexCall(syscall_args_t &args)
{
   SyscallServer::futex_args_t fargs;
   fargs.uaddr = (int*) args.arg0;
   fargs.op = (int) args.arg1;
   fargs.val = (int) args.arg2;
   fargs.timeout = (const struct timespec*) args.arg3;
   fargs.val2 = (int) args.arg3;
   fargs.uaddr2 = (int*) args.arg4;
   fargs.val3 = (int) args.arg5;

   int cmd = (fargs.op & FUTEX_CMD_MASK) & ~FUTEX_PRIVATE_FLAG;

   Core *core = m_thread->getCore();
   LOG_ASSERT_ERROR(core != NULL, "Core should not be null");

   SubsecondTime start_time;
   SubsecondTime end_time;
   start_time = core->getPerformanceModel()->getElapsedTime();

   updateState(core, PthreadEmu::STATE_WAITING);

   IntPtr ret_val = Sim()->getSyscallServer()->handleFutexCall(m_thread->getId(), fargs, start_time, end_time);

   if (m_thread->reschedule(end_time, core))
      core = m_thread->getCore();

   core->getPerformanceModel()->queueDynamicInstruction(new SyncInstruction(end_time, SyncInstruction::FUTEX));

   SubsecondTime delay = end_time - start_time;

   updateState(core, PthreadEmu::STATE_RUNNING, delay);

   // Update the futex statistics
   futexCount(cmd, delay);

   return ret_val;
}

String SyscallMdl::formatSyscall() const
{
   return String(syscall_string(m_syscall_number)) + "[" + itostr(m_syscall_number) + "] ("
      + itostr(m_syscall_args.arg0) + ", " + itostr(m_syscall_args.arg1) + ", " + itostr(m_syscall_args.arg2) + ", "
      + itostr(m_syscall_args.arg3) + ", " + itostr(m_syscall_args.arg4) + ", " + itostr(m_syscall_args.arg5) + ")";
}<|MERGE_RESOLUTION|>--- conflicted
+++ resolved
@@ -150,10 +150,7 @@
       case SYS_pause:
       case SYS_select:
       case SYS_poll:
-<<<<<<< HEAD
-=======
       case SYS_wait4:
->>>>>>> 05c6853b
       {
          // System call is blocking, mark thread as asleep
          ScopedLock sl(Sim()->getThreadManager()->getLock());
